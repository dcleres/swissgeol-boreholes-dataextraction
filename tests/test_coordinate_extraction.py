"""Test suite for the coordinate_extraction module."""

import fitz
import pytest
from stratigraphy import DATAPATH
from stratigraphy.coordinates.coordinate_extraction import (
    Coordinate,
    CoordinateEntry,
    CoordinateExtractor,
    LV03Coordinate,
    LV95Coordinate,
)
from stratigraphy.util.line import TextLine, TextWord


def test_strLV95():  # noqa: D103
    """Test the string representation of an LV95Coordinate object."""
    coord = LV95Coordinate(east=CoordinateEntry(2789456), north=CoordinateEntry(1123012), rect=fitz.Rect(), page=1)
    assert str(coord) == "E: 2'789'456, N: 1'123'012"


def test_to_jsonLV95():  # noqa: D103
    """Test the to_json method of an LV95Coordinate object."""
    coord = LV95Coordinate(
        east=CoordinateEntry(2789456), north=CoordinateEntry(1123012), rect=fitz.Rect(0, 1, 2, 3), page=1
    )
    assert coord.to_json() == {"E": 2789456, "N": 1123012, "rect": [0, 1, 2, 3], "page": 1}


def test_swap_coordinates():  # noqa: D103
    """Test the swapping of coordinates in an LV95Coordinate object."""
    north = CoordinateEntry(789456)
    east = CoordinateEntry(123012)
    coord = LV95Coordinate(north=north, east=east, rect=fitz.Rect(), page=1)
    assert coord.east == north
    assert coord.north == east


def test_strLV03():  # noqa: D103
    """Test the string representation of an LV03Coordinate object."""
    coord = LV03Coordinate(east=CoordinateEntry(789456), north=CoordinateEntry(123012), rect=fitz.Rect(), page=1)
    assert str(coord) == "E: 789'456, N: 123'012"


def test_to_jsonLV03():  # noqa: D103
    """Test the to_json method of an LV03Coordinate object."""
    coord = LV03Coordinate(
        east=CoordinateEntry(789456), north=CoordinateEntry(123012), rect=fitz.Rect(0, 1, 2, 3), page=1
    )
    assert coord.to_json() == {"E": 789456, "N": 123012, "rect": [0, 1, 2, 3], "page": 1}


doc = fitz.open(DATAPATH.parent / "example" / "example_borehole_profile.pdf")
extractor = CoordinateExtractor(doc)


def test_CoordinateExtractor_extract_coordinates():  # noqa: D103
    """Test the extraction of coordinates from a PDF document."""
    # Assuming there is a method called 'extract' in CoordinateExtractor class
    coordinates = extractor.extract_data()
    # Check if the returned value is a list
    assert isinstance(coordinates, Coordinate)
    assert repr(coordinates.east) == "615'790"
    assert repr(coordinates.north) == "157'500"


def _create_simple_lines(text_lines: list[str]) -> list[TextLine]:
    """Create a list of TextLine objects from a list of text lines."""
    page_number = 1
    return [
        TextLine(
            [
                TextWord(fitz.Rect(word_index, line_index, word_index + 1, line_index + 1), word_text, page_number)
                for word_index, word_text in enumerate(text_line.split(" "))
            ]
        )
        for line_index, text_line in enumerate(text_lines)
    ]


def test_CoordinateExtractor_find_coordinate_key():  # noqa: D103
    """Test the extraction of the coordinate key from a list of text lines."""
    lines = _create_simple_lines(
        ["This is a sample text", "followed by a key with a spelling mistake", "Ko0rdinate 615.790 / 157.500"]
    )
    key_line = extractor.find_feature_key(lines)
    assert key_line.text == "Ko0rdinate 615.790 / 157.500"

    lines = _create_simple_lines(["An all-uppercase key should be matched", "COORDONNEES"])
    key_line = extractor.find_feature_key(lines)
    assert key_line.text == "COORDONNEES"

    lines = _create_simple_lines(["This is a sample text", "without any relevant key"])
    key_line = extractor.find_feature_key(lines)
    assert key_line is None


def test_CoordinateExtractor_get_coordinates_with_x_y_labels():  # noqa: D103
    """Test the extraction of coordinates with explicit "X" and "Y" labels."""
    lines = _create_simple_lines(
        [
            "X = 2 600 000",
            "x = 1'200'001",
            "X = 2 600 002",
            "X = 2 600 003",
            "some noise",
            "Y = 1'200'000",
            "y = 2 600 001",
            "Y = 1'999'999",
        ]
    )
    coordinates = extractor.get_coordinates_with_x_y_labels(lines, page=1)

    # coordinates with explicit "X" and "Y" labels are found, even when they are further apart
    assert coordinates[0].east.coordinate_value == 2600000
    assert coordinates[0].north.coordinate_value == 1200000
    # 1st X-value is only combined with the 1st Y-value, 2nd X-value with 2nd Y-value, etc.
    # Values are swapped when necessary
    assert coordinates[1].east.coordinate_value == 2600001
    assert coordinates[1].north.coordinate_value == 1200001
    # ignore invalid coordinates and additional values that are only available with "X" or "Y" label, but not both
    assert len(coordinates) == 2


def test_CoordinateExtractor_get_coordinates_near_key():  # noqa: D103
    """Test the extraction of coordinates near a key."""
    lines = _create_simple_lines(
        [
            "This is a sample text followed by a key with a spelling",
            "mistake Ko0rdinate and some noise 615.79o / 157’ 500 in the middle.",
            "and a line immediately below 600 001 / 200 001",
            "and more lines below",
            "and more lines below",
            "and more lines below",
            "and something far below 600 002 / 200 002",
        ]
    )
<<<<<<< HEAD
    coordinates = extractor.get_coordinates_near_key(lines, page=1)
=======
    coordinates = extractor.get_feature_near_key(lines, page=1, page_width=100)
>>>>>>> cc298732

    # coordinates on the same line as the key are found, and OCR errors are corrected
    assert coordinates[0].east.coordinate_value == 615790
    assert coordinates[0].north.coordinate_value == 157500
    # coordinates immediately below is also found
    assert coordinates[1].east.coordinate_value == 600001
    assert coordinates[1].north.coordinate_value == 200001
    # no coordinates are found far down from the coordinates key
    assert len(coordinates) == 2


@pytest.mark.parametrize(
    "text,expected",
    [
        (
            "sample text followed by a key with a spelling mistake Ko0rdinate 615.790 / 157.500 and some noise",
            (615790, 157500),
        ),
        (
            "sample text followed by a key with a spelling mistake Ko0rdinate X= 615.790 / Y157.500 and some noise",
            (615790, 157500),
        ),
        (
            "sample text followed by a key with a spelling mistake Ko0rdinate X: 2'615'790 / 1'157'500 and some noise",
            (2615790, 1157500),
        ),
        (
            "sample text followed by a key with a spelling mistake Ko0rdinate X 2615790 / 1157500 and some noise",
            (2615790, 1157500),
        ),
        (
            "sample text followed by a key with a spelling mistake Ko0rdinate 615790 / 157500 and some noise",
            (615790, 157500),
        ),
    ],
)
def test_CoordinateExtractor_get_coordinates_from_lines(text, expected):  # noqa: D103
    """Test the extraction of coordinates from a list of text lines."""
    lines = _create_simple_lines([text])
    coordinates = extractor.get_coordinates_from_lines(lines, page=1)
    expected_east, expected_north = expected
    assert coordinates[0].east.coordinate_value == expected_east
    assert coordinates[0].north.coordinate_value == expected_north
    assert coordinates[0].page == 1


def test_CoordinateExtractor_get_coordinates_from_lines_rect():  # noqa: D103
    """Test the extraction of coordinates from a list of text lines with different rect formats."""
    lines = _create_simple_lines(["start", "2600000 1200000", "end"])
    coordinates = extractor.get_coordinates_from_lines(lines, page=1)
    assert coordinates[0].rect == lines[1].rect
    assert coordinates[0].page == 1

    lines = _create_simple_lines(["start", "2600000", "1200000", "end"])
    coordinates = extractor.get_coordinates_from_lines(lines, page=1)
    expected_rect = lines[1].rect
    expected_rect.include_rect(lines[2].rect)
    assert coordinates[0].rect == expected_rect
    assert coordinates[0].page == 1<|MERGE_RESOLUTION|>--- conflicted
+++ resolved
@@ -135,11 +135,7 @@
             "and something far below 600 002 / 200 002",
         ]
     )
-<<<<<<< HEAD
     coordinates = extractor.get_coordinates_near_key(lines, page=1)
-=======
-    coordinates = extractor.get_feature_near_key(lines, page=1, page_width=100)
->>>>>>> cc298732
 
     # coordinates on the same line as the key are found, and OCR errors are corrected
     assert coordinates[0].east.coordinate_value == 615790
