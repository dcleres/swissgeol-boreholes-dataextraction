"""This module contains the GroundwaterLevelExtractor class."""

import abc
import logging
import os
from dataclasses import dataclass
from datetime import date as dt
from datetime import datetime
from pathlib import Path

import fitz
import numpy as np
import skimage as ski
from stratigraphy.data_extractor.data_extractor import DataExtractor, ExtractedFeature
from stratigraphy.groundwater.utility import extract_date, extract_depth, extract_elevation
from stratigraphy.lines.line import TextLine
from stratigraphy.metadata.elevation_extraction import Elevation
from stratigraphy.text.extract_text import extract_text_lines

logger = logging.getLogger(__name__)


DATE_FORMAT = "%Y-%m-%d"
MAX_DEPTH = 200  # Maximum depth of the groundwater in meters - Otherwise, depth might be confused with
# elevation from the extraction algorithm.
# TODO: One could use the depth column to find the maximal depth of the borehole and use this as a threshold.


@dataclass
class GroundwaterInformation(metaclass=abc.ABCMeta):
    """Abstract class for Groundwater Information."""

    depth: float  # Depth of the groundwater relative to the surface
    date: dt | None = (
        None  # Date of the groundwater measurement, if several dates
        # are present, the date of the document the last measurement is taken
    )
    elevation: float | None = None  # Elevation of the groundwater relative to the mean sea level

    def is_valid(self) -> bool:
        """Checks if the information is valid.

        Returns:
            bool: True if the information is valid, otherwise False.
        """
        return self.depth > 0

    def __str__(self) -> str:
        """Converts the object to a string.

        Returns:
            str: The object as a string.
        """
        return (
            f"GroundwaterInformation("
            f"date={self.format_date()}, "
            f"depth={self.depth}, "
            f"elevation={self.elevation})"
        )

    @staticmethod
    def from_json_values(depth: float | None, date: str | None, elevation: float | None):
        """Converts the object from a dictionary.

        Args:
            depth (float | None): The depth of the groundwater.
            date (str | None): The measurement date of the groundwater.
            elevation (float | None): The elevation of the groundwater.

        Returns:
            GroundwaterInformation: The object created from the dictionary.
        """
        date = datetime.strptime(date, DATE_FORMAT).date() if date is not None and date != "" else None
        return GroundwaterInformation(depth=depth, date=date, elevation=elevation)

    def format_date(self) -> str | None:
        """Formats the date of the groundwater measurement.

        Returns:
            str | None: The formatted date of the groundwater measurement.
        """
        if self.date is not None:
            return self.date.strftime(DATE_FORMAT)
        else:
            return None


@dataclass(kw_only=True)
class GroundwaterInformationOnPage(ExtractedFeature):
    """Abstract class for Groundwater Information."""

    groundwater: GroundwaterInformation

    def is_valid(self) -> bool:
        """Checks if the information is valid.

        Returns:
            bool: True if the information is valid, otherwise False.
        """
        return self.groundwater > 0

    def to_json(self) -> dict:
        """Converts the object to a dictionary.

        Returns:
            dict: The object as a dictionary.
        """
        return {
            "date": self.groundwater.format_date(),
            "depth": self.groundwater.depth,
            "elevation": self.groundwater.elevation,
            "page": self.page if self.page else None,
            "rect": [self.rect.x0, self.rect.y0, self.rect.x1, self.rect.y1] if self.rect else None,
        }

    @staticmethod
    def from_json_values(date: str | None, depth: float | None, elevation: float | None, page: int, rect: list[float]):
        """Converts the object from a dictionary.

        Args:
            date (str | None): The measurement date of the groundwater.
            depth (float | None): The depth of the groundwater.
            elevation (float | None): The elevation of the groundwater.
            page (int): The page number of the PDF document.
            rect (list[float]): The rectangle that contains the extracted information.

        Returns:
            GroundwaterInformationOnPage: The object created from the dictionary.
        """
        return GroundwaterInformationOnPage(
            groundwater=GroundwaterInformation.from_json_values(depth=depth, date=date, elevation=elevation),
            page=page,
            rect=fitz.Rect(rect),
        )


class GroundwaterLevelExtractor(DataExtractor):
    """Extracts coordinates from a PDF document."""

    feature_name = "groundwater"

    # look for elevation values to the left, right and/or immediately below the key
    search_left_factor: float = 2
    search_right_factor: float = 10
    search_below_factor: float = 4

    preprocess_replacements = {",": ".", "'": ".", "o": "0", "\n": " ", "ü": "u"}

    def get_groundwater_near_key(self, lines: list[TextLine], page: int) -> list[GroundwaterInformationOnPage]:
        """Find groundwater information from text lines that are close to an explicit "groundwater" label.

        Also apply some preprocessing to the text of those text lines, to deal with some common (OCR) errors.

        Args:
            lines (list[TextLine]): all the lines of text to search in
            page (int): the page number (1-based) of the PDF document

        Returns:
            list[GroundwaterInformationOnPage]: all found groundwater information
        """
        # find the key that indicates the groundwater information
        groundwater_key_lines = self.find_feature_key(lines)
        extracted_groundwater_list = []

        for groundwater_key_line in groundwater_key_lines:
            key_rect = groundwater_key_line.rect
            groundwater_info_lines = self.get_lines_near_key(lines, groundwater_key_line)

            # sort the lines by their proximity to the key line center, compute the distance to the key line center
            key_center = (key_rect.x0 + key_rect.x1) / 2
            groundwater_info_lines.sort(key=lambda line: abs((line.rect.x0 + line.rect.x1) / 2 - key_center))

            try:
                extracted_gw = self.get_groundwater_info_from_lines(groundwater_info_lines, page)
                if extracted_gw.groundwater.depth or extracted_gw.groundwater.elevation:
                    # if the depth or elevation is extracted, add the extracted groundwater information to the list
                    extracted_groundwater_list.append(extracted_gw)
            except ValueError as error:
                logger.warning("ValueError: %s", error)
                logger.warning("Could not extract groundwater information from the lines near the key.")

        return extracted_groundwater_list

    def get_groundwater_info_from_lines(self, lines: list[TextLine], page: int) -> GroundwaterInformationOnPage:
        """Extracts the groundwater information from a list of text lines.

        Args:
            lines (list[TextLine]): the lines of text to extract the groundwater information from
            page (int): the page number (1-based) of the PDF document
        Returns:
            GroundwaterInformationOnPage: the extracted groundwater information
        """
        date: dt | None = None
        depth: float | None = None
        elevation: float | None = None

        matched_lines_rect = []

        for idx, line in enumerate(lines):
            text = self.preprocess(line.text)

            # The first line is the keyword line that contains the groundwater keyword
            if idx == 0:
                # Check if the keyword line contains the date, depth, and elevation, extract them
                extracted_date, extracted_date_str = extract_date(text)
                if extracted_date_str:
                    text = text.replace(extracted_date_str, "").strip()
                    date = extracted_date

                depth = extract_depth(text, MAX_DEPTH)
                if depth:
                    text = text.replace(str(depth), "").strip()

                elevation = extract_elevation(text)

                # Pattern for matching depth (e.g., "1,48 m u.T.")
                matched_lines_rect.append(line.rect)
            else:
                # Pattern for matching date
                if not date:
                    extracted_date, extracted_date_str = extract_date(text)
                    if extracted_date_str:
                        text = text.replace(extracted_date_str, "").strip()
                        date = extracted_date

                # Pattern for matching depth (e.g., "1,48 m u.T.")
                if not depth:
                    depth = extract_depth(text, MAX_DEPTH)
                    if depth:
                        matched_lines_rect.append(line.rect)
                        text = text.replace(str(depth), "").strip()

                # Pattern for matching elevation (e.g., "457,69 m U.M.")
                if not elevation:
                    elevation = extract_elevation(text)
                    if elevation:
                        matched_lines_rect.append(line.rect)

            # If all required data is found, break early
            if date and depth and elevation:
                break

        # Get the union of all matched lines' rectangles
        if len(matched_lines_rect) > 0:
            # make sure the rectangles are unique - As some lines can contain both date and depth
            unique_matched_lines_rect = []
            for rect in matched_lines_rect:
                if rect not in unique_matched_lines_rect:
                    unique_matched_lines_rect.append(rect)

            rect_array = np.array(unique_matched_lines_rect)
            x0 = rect_array[:, 0].min()
            y0 = rect_array[:, 1].min()
            x1 = rect_array[:, 2].max()
            y1 = rect_array[:, 3].max()
            rect_union = fitz.Rect(x0, y0, x1, y1)
        else:
            rect_union = None

        # Return the populated data class if all values are found
        # if date and depth and elevation:
        #   # TODO: Make sure the elevation is extracted to add it here
        # if date and depth:  # elevation is optional
        #   # TODO: IF the date is not provided for the groundwater (most of the time because there was only one
        # drilling date - chose the date of the document. Date needs to be extracted from the document separately)
        if depth or elevation:
            return GroundwaterInformationOnPage(
                groundwater=GroundwaterInformation(depth=depth, date=date, elevation=elevation),
                rect=rect_union,
                page=page,
            )
        else:
            raise ValueError("Could not extract all required information from the lines provided.")

<<<<<<< HEAD
    def load_templates(self) -> list[np.ndarray]:
        """Load the templates for the groundwater information.

        Returns:
            list[np.ndarray]: the loaded templates
        """
        templates = []
        template_dir = os.path.join(os.path.dirname(__file__), "assets")
        for template in os.listdir(template_dir):
            if template.endswith(".npy"):
                templates.append(np.load(os.path.join(template_dir, template)))
        return templates

    def get_groundwater_from_illustration(
        self, lines: list[TextLine], page_number: int
    ) -> list[GroundwaterInformationOnPage]:
        """Extracts the groundwater information from an illustration.

        Args:
            lines (list[TextLine]): the lines of text to extract the groundwater information from
            page_number (int): the page number (1-based) of the PDF document
        Returns:
            list[GroundwaterInformationOnPage]: the extracted groundwater information
        """
        extracted_groundwater_list = []

        # convert the doc to an image
        page = self.doc.load_page(page_number - 1)
        pix = page.get_pixmap(matrix=fitz.Matrix(3, 3))
        filename = Path(self.doc.name).stem
        png_filename = f"{filename}-{page_number + 1}.png"
        png_path = f"/tmp/{png_filename}"  # Local path to save the PNG

        pix.save(png_path)

        # load the image
        img = ski.io.imread(png_path)

        # extract the groundwater information from the image
        for template in self.load_templates():
            result = ski.feature.match_template(img, template)
            ij = np.unravel_index(np.argmax(result), result.shape)
            # confidence = np.max(result)  # TODO - use confidence to filter out bad matches
            top_left = (ij[1], ij[0])
            illustration_rect = fitz.Rect(
                top_left[0], top_left[1], top_left[0] + template.shape[1], top_left[1] + template.shape[0]
            )

            # convert the illustration_rect to the coordinate system of the PDF
            horizontal_scaling = page.rect.width / img.shape[1]
            vertical_scaling = page.rect.height / img.shape[0]
            pdf_illustration_rect = fitz.Rect(
                illustration_rect.x0 * horizontal_scaling,
                illustration_rect.y0 * vertical_scaling,
                illustration_rect.x1 * horizontal_scaling,
                illustration_rect.y1 * vertical_scaling,
            )

            # extract the groundwater information from the image using the text
            groundwater_info_lines = self.get_lines_near_rect(lines, pdf_illustration_rect)

            # sort the lines by their proximity to the key line center, compute the distance to the key line center
            key_center = (illustration_rect.x0 + illustration_rect.x1) / 2
            groundwater_info_lines.sort(key=lambda line: abs((line.rect.x0 + line.rect.x1) / 2 - key_center))
            try:
                extracted_gw = self.get_groundwater_info_from_lines(groundwater_info_lines, page_number)
                if extracted_gw.groundwater.depth or extracted_gw.groundwater.elevation:
                    extracted_groundwater_list.append(extracted_gw)
            except ValueError as error:
                logger.warning("ValueError: %s", error)
                logger.warning("Could not extract groundwater information from the lines near the key.")

        return extracted_groundwater_list

    def extract_groundwater(
        self, terrain_elevation: ElevationInformation | None
    ) -> list[GroundwaterInformationOnPage]:
=======
    def extract_groundwater(self, terrain_elevation: Elevation | None) -> list[GroundwaterInformationOnPage]:
>>>>>>> 3fa9f217
        """Extracts the groundwater information from a borehole profile.

        Processes the borehole profile page by page and tries to find the coordinates in the respective text of the
        page.
        Algorithm description:
            1. if that gives no results, search for coordinates close to an explicit "groundwater" label (e.g. "Gswp")

        Args:
            terrain_elevation (ElevationInformation | None): The elevation of the borehole.

        Returns:
            list[GroundwaterInformationOnPage]: the extracted coordinates (if any)
        """
        for page in self.doc:
            lines = extract_text_lines(page)
            page_number = page.number + 1  # page.number is 0-based

            found_groundwater = self.get_groundwater_near_key(lines, page_number)
            if not found_groundwater:
                logger.info("No groundwater found near the key on page %s.", page_number)
                found_groundwater = self.get_groundwater_from_illustration(lines, page_number)
                if not found_groundwater:
                    logger.info("No groundwater found in the illustration on page %s.", page_number)

            if terrain_elevation:
                # If the elevation is provided, calculate the depth of the groundwater
                for entry in found_groundwater:
                    if not entry.groundwater.depth and entry.groundwater.elevation:
                        entry.groundwater.depth = round(terrain_elevation.elevation - entry.groundwater.elevation, 2)
                    if not entry.groundwater.elevation and entry.groundwater.depth:
                        entry.groundwater.elevation = round(terrain_elevation.elevation - entry.groundwater.depth, 2)

            if found_groundwater:
                groundwater_output = ", ".join([str(entry.groundwater) for entry in found_groundwater])
                logger.info("Found groundwater information on page %s: %s", page_number, groundwater_output)
                return found_groundwater

        logger.info("No groundwater found in this borehole profile.")
        return []<|MERGE_RESOLUTION|>--- conflicted
+++ resolved
@@ -272,7 +272,6 @@
         else:
             raise ValueError("Could not extract all required information from the lines provided.")
 
-<<<<<<< HEAD
     def load_templates(self) -> list[np.ndarray]:
         """Load the templates for the groundwater information.
 
@@ -347,12 +346,7 @@
 
         return extracted_groundwater_list
 
-    def extract_groundwater(
-        self, terrain_elevation: ElevationInformation | None
-    ) -> list[GroundwaterInformationOnPage]:
-=======
     def extract_groundwater(self, terrain_elevation: Elevation | None) -> list[GroundwaterInformationOnPage]:
->>>>>>> 3fa9f217
         """Extracts the groundwater information from a borehole profile.
 
         Processes the borehole profile page by page and tries to find the coordinates in the respective text of the
