"""This module contains the main pipeline for the boreholes data extraction."""

import json
import logging
import os
from pathlib import Path

import click
import fitz
from dotenv import load_dotenv

from stratigraphy import DATAPATH
from stratigraphy.benchmark.score import create_predictions_objects, evaluate_matching
from stratigraphy.extract import process_page
from stratigraphy.line_detection import extract_lines, line_detection_params
from stratigraphy.util.draw import draw_predictions
from stratigraphy.util.duplicate_detection import remove_duplicate_layers
from stratigraphy.util.language_detection import detect_language_of_document
from stratigraphy.util.plot_utils import plot_lines
from stratigraphy.util.util import flatten, read_params

load_dotenv()

mlflow_tracking = os.getenv("MLFLOW_TRACKING") == "True"  # Checks whether MLFlow tracking is enabled

logging.basicConfig(level=logging.INFO)
logger = logging.getLogger(__name__)

matching_params = read_params("matching_params.yml")


@click.command()
@click.option(
    "-i",
    "--input-directory",
    type=click.Path(exists=True, path_type=Path),
    default=DATAPATH / "Benchmark",
    help="Path to the input directory, or path to a single pdf file.",
)
@click.option(
    "-g",
    "--ground-truth-path",
    type=click.Path(exists=False, path_type=Path),
    default=DATAPATH / "Benchmark" / "ground_truth.json",
    help="Path to the ground truth file.",
)
@click.option(
    "-o",
    "--out-directory",
    type=click.Path(path_type=Path),
    default=DATAPATH / "Benchmark" / "evaluation",
    help="Path to the output directory.",
)
@click.option(
    "-p",
    "--predictions-path",
    type=click.Path(path_type=Path),
    default=DATAPATH / "Benchmark" / "extract" / "predictions.json",
    help="Path to the predictions file.",
)
@click.option(
    "-s",
    "--skip-draw-predictions",
    is_flag=True,
    default=False,
    help="Whether to skip drawing the predictions on pdf pages. Defaults to False.",
)
@click.option(
    "-l", "--draw-lines", is_flag=True, default=False, help="Whether to draw lines on pdf pages. Defaults to False."
)
def click_pipeline(
    input_directory: Path,
    ground_truth_path: Path,
    out_directory: Path,
    predictions_path: Path,
    skip_draw_predictions: bool = False,
    draw_lines: bool = False,
):
    """Run the boreholes data extraction pipeline.

    The pipeline will extract material description of all found layers and assign them to the corresponding
    depth intervals. The input directory should contain pdf files with boreholes data. The algorithm can deal
    with borehole profiles of multiple pages.

     \f
     Args:
         input_directory (Path): The directory containing the pdf files. Can also be the path to a single pdf file.
         ground_truth_path (Path): The path to the ground truth file json file.
         out_directory (Path): The directory to store the evaluation results.
         predictions_path (Path): The path to the predictions file.
         skip_draw_predictions (bool, optional): Whether to skip drawing predictions on pdf pages. Defaults to False.
         draw_lines (bool, optional): Whether to draw lines on pdf pages. Defaults to False.
    """  # noqa: D301
    start_pipeline(
        input_directory=input_directory,
        ground_truth_path=ground_truth_path,
        out_directory=out_directory,
        predictions_path=predictions_path,
        skip_draw_predictions=skip_draw_predictions,
        draw_lines=draw_lines,
    )


def start_pipeline(
    input_directory: Path,
    ground_truth_path: Path,
    out_directory: Path,
    predictions_path: Path,
    skip_draw_predictions: bool = False,
    draw_lines: bool = False,
) -> list[dict]:
    """Run the boreholes data extraction pipeline.

    The pipeline will extract material description of all found layers and assign them to the corresponding
    depth intervals. The input directory should contain pdf files with boreholes data. The algorithm can deal
    with borehole profiles of multiple pages.

    Note: This function is used to be called from the label-studio backend, whereas the click_pipeline function
    is called from the CLI.

    Args:
        input_directory (Path): The directory containing the pdf files. Can also be the path to a single pdf file.
        ground_truth_path (Path): The path to the ground truth file json file.
        out_directory (Path): The directory to store the evaluation results.
        predictions_path (Path): The path to the predictions file.
        skip_draw_predictions (bool, optional): Whether to skip drawing predictions on pdf pages. Defaults to False.
        draw_lines (bool, optional): Whether to draw lines on pdf pages. Defaults to False.

    Returns:
        list[dict]: The predictions of the pipeline.
    """  # noqa: D301
    if mlflow_tracking:
        import mlflow

        mlflow.set_experiment("Boreholes Stratigraphy")
        mlflow.start_run()
        mlflow.set_tag("input_directory", str(input_directory))
        mlflow.set_tag("ground_truth_path", str(ground_truth_path))
        mlflow.set_tag("out_directory", str(out_directory))
        mlflow.set_tag("predictions_path", str(predictions_path))
        mlflow.log_params(flatten(line_detection_params))
        mlflow.log_params(flatten(matching_params))

    temp_directory = DATAPATH / "_temp"  # temporary directory to dump files for mlflow artifact logging

    # check if directories exist and create them when neccessary
    out_directory.mkdir(parents=True, exist_ok=True)
    temp_directory.mkdir(parents=True, exist_ok=True)

    # if a file is specified instead of an input directory, copy the file to a temporary directory and work with that.
    if input_directory.is_file():
        file_iterator = [(input_directory.parent, None, [input_directory.name])]
    else:
        file_iterator = os.walk(input_directory)
    # process the individual pdf files
    predictions = {}
    for root, _dirs, files in file_iterator:
        for filename in files:
            if filename.endswith(".pdf"):
                in_path = os.path.join(root, filename)
                logger.info("Processing file: %s", in_path)
                predictions[filename] = {}

                with fitz.Document(in_path) as doc:
                    language = detect_language_of_document(doc)
                    predictions[filename]["language"] = language
                    for page_index, page in enumerate(doc):
                        page_number = page_index + 1
                        logger.info("Processing page %s", page_number)

                        geometric_lines = extract_lines(page, line_detection_params)
                        layer_predictions, depths_materials_column_pairs = process_page(
                            page, geometric_lines, language, **matching_params
                        )
                        # Add remove duplicates here!
                        if page_index > 0:
<<<<<<< HEAD
                            layer_predictions = remove_duplicate_layers(doc[page_index - 1], page, layer_predictions)
=======
                            layer_predictions = remove_duplicate_layers(
                                doc[page_index - 1],
                                page,
                                layer_predictions,
                                matching_params["img_template_probability_threshold"],
                            )
>>>>>>> 6256722d
                        predictions[filename][f"page_{page_number}"] = {
                            "layers": layer_predictions,
                            "depths_materials_column_pairs": depths_materials_column_pairs,
                            "page_height": page.rect.height,
                            "page_width": page.rect.width,
                        }
                        if draw_lines:  # could be changed to if draw_lines and mflow_tracking:
                            if not mlflow_tracking:
                                logger.warning(
                                    "MLFlow tracking is not enabled. MLFLow is required to store the images."
                                )
                            else:
                                img = plot_lines(
                                    page, geometric_lines, scale_factor=line_detection_params["pdf_scale_factor"]
                                )
                                mlflow.log_image(img, f"pages/{filename}_page_{page.number + 1}_lines.png")

    with open(predictions_path, "w") as file:
        file.write(json.dumps(predictions))

    # evaluate the predictions; if file doesnt exist, the predictions are not changed.
    predictions, number_of_truth_values = create_predictions_objects(predictions, ground_truth_path)

    if not skip_draw_predictions:
        draw_predictions(predictions, input_directory, out_directory)

    if number_of_truth_values:  # only evaluate if ground truth is available
        metrics, document_level_metrics = evaluate_matching(predictions, number_of_truth_values)
        document_level_metrics.to_csv(
            temp_directory / "document_level_metrics.csv"
        )  # mlflow.log_artifact expects a file

        if mlflow_tracking:
            mlflow.log_metrics(metrics)
            mlflow.log_artifact(temp_directory / "document_level_metrics.csv")
    else:
        logger.warning("Ground truth file not found. Skipping evaluation.")

    return predictions


if __name__ == "__main__":
    click_pipeline()<|MERGE_RESOLUTION|>--- conflicted
+++ resolved
@@ -174,16 +174,12 @@
                         )
                         # Add remove duplicates here!
                         if page_index > 0:
-<<<<<<< HEAD
-                            layer_predictions = remove_duplicate_layers(doc[page_index - 1], page, layer_predictions)
-=======
                             layer_predictions = remove_duplicate_layers(
                                 doc[page_index - 1],
                                 page,
                                 layer_predictions,
                                 matching_params["img_template_probability_threshold"],
                             )
->>>>>>> 6256722d
                         predictions[filename][f"page_{page_number}"] = {
                             "layers": layer_predictions,
                             "depths_materials_column_pairs": depths_materials_column_pairs,
