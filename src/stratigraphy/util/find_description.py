<<<<<<< HEAD
"""This module contains functions to find the description (blocks) of a material in a pdf page."""

from collections.abc import Callable
=======
from typing import Callable
>>>>>>> c5cb69d6

import fitz
import numpy as np

from stratigraphy.util.dataclasses import Line
from stratigraphy.util.line import TextLine
from stratigraphy.util.textblock import TextBlock


def get_description_lines(lines: list[TextLine], material_description_rect: fitz.Rect) -> list[TextLine]:
    """Get the description lines of a material.

    Checks if the lines are within the material description rectangle and if they are not too far to the right.

    Args:
        lines (list[TextLine]): The lines to filter.
        material_description_rect (fitz.Rect): The rectangle containing the material description.

    Returns:
        list[TextLine]: The filtered lines.
    """
    filtered_lines = [
        line
        for line in lines
        if line.rect.x0 < material_description_rect.x1 - 0.4 * material_description_rect.width
        if material_description_rect.contains(line.rect)
    ]

    return sorted([line for line in filtered_lines if line], key=lambda line: line.rect.y0)


def get_description_blocks(
    description_lines: list[TextLine],
    geometric_lines: list[Line],
    block_line_ratio: float,
    left_line_length_threshold: float,
    target_layer_count: int = None,
) -> list[TextBlock]:
<<<<<<< HEAD
    """Group the description lines into blocks.

    The grouping is done based on the presence of geometric lines, the indentation of lines
=======
    """Group the description lines into blocks based on the presence of geometric lines, the indentation of lines
>>>>>>> c5cb69d6
    and the vertical spacing between lines.

    Args:
        description_lines (list[TextLine]): The text lines to group into blocks.
        geometric_lines (list[Line]): The geometric lines detected in the pdf page.
        block_line_ratio (float): The relative part a line has to cross a block in order to induce a splitting.
<<<<<<< HEAD
        left_line_length_threshold (float): The minimum length of a line segment on the left side
                                            of a block to split it.
=======
        left_line_length_threshold (float): The minimum length of a line segment on the left side of a block to split it.
>>>>>>> c5cb69d6
        target_layer_count (int, optional): Expected number of blocks. Defaults to None.

    Returns:
        list[TextBlock]: A list of blocks containing the description lines.
    """
    distances = []
    for line_index in range(len(description_lines) - 1):
        line1rect = description_lines[line_index].rect
        line2rect = description_lines[line_index + 1].rect
        if line2rect.y0 > line1rect.y0 + line1rect.height / 2:
            distances.append(line2rect.y0 - line1rect.y0)

    threshold = None
    if len(distances):
        threshold = min(distances) * 1.15

    # Create blocks separated by lines
    blocks = _create_blocks_by_separator(
        description_lines,
        geometric_lines,
        _block_separated_by_line,
        {"threshold": block_line_ratio},
        set_terminated_by_line_flag=True,
    )

    # Create blocks separated by lefthandside line segments
    _blocks = []
    for block in blocks:
        _blocks.extend(
            _create_blocks_by_separator(
                block.lines,
                geometric_lines,
                _block_separated_by_lefthandside_line_segment,
                {"length_threshold": left_line_length_threshold},
                set_terminated_by_line_flag=False,
            )
        )
        if block.is_terminated_by_line:  # keep the line termination if it was there
            _blocks[-1].is_terminated_by_line = True
    blocks = _blocks
<<<<<<< HEAD

    min_block_count = 3 if target_layer_count is None else 2 / 3 * target_layer_count
    # If we have only found one splitting line, then we fall back to considering vertical spacing, as it is more
    # likely that this line is a false positive, than that we have a borehole profile with only two layers.
    # If the number of blocks is less than 2/3 of the expected number of layers (based on the information from the
    # depth column, then the splitting based on horizontal lines is not reliable, and we fall back to considering
    # vertical spacing between text.

    count_blocks_divided_by_line = len([block for block in blocks if block.is_terminated_by_line])
    if len(blocks) < min_block_count:
        # This case means that there are fewer blocks than the minimum number of blocks we expect.
        # In this case we redo all the blocks from scratch.
        blocks = _split_block_by_vertical_spacing(description_lines, threshold=threshold)

    elif count_blocks_divided_by_line < min_block_count:
        # In this case there blocks due to line segments. However, they are mostly due to small segments
        # on the lefthandside of the blocks. Minimum there are fewer blocks due to lines than min_block_count.
        # Often, these lefthandside lines are only used when space is tight. If space is not tight, those
        # indicators are dropped. That's why we have to consider vertical spacing as well.
        _blocks = []
        for block in blocks:
            _blocks.extend(_split_block_by_vertical_spacing(block.lines, threshold=threshold))
        blocks = _blocks
    blocks = [new_block for block in blocks for new_block in block.split_based_on_indentation()]

    return blocks


def _create_blocks_by_separator(
    description_lines: list[TextLine],
    geometric_lines: list[Line],
    separator_condition: Callable,
    separator_params,
    set_terminated_by_line_flag: bool,
) -> list[TextBlock]:
    blocks = []
    current_block_lines = []
    for line in description_lines:
        if len(current_block_lines) > 0:
            last_line = current_block_lines[-1]
            if separator_condition(
                last_line, line, TextBlock(current_block_lines), geometric_lines, **separator_params
            ):
                blocks.append(TextBlock(current_block_lines, is_terminated_by_line=set_terminated_by_line_flag))
                current_block_lines = []
        current_block_lines.append(line)
    if len(current_block_lines):
        blocks.append(TextBlock(current_block_lines))
    return blocks
=======
>>>>>>> c5cb69d6


<<<<<<< HEAD
def _split_block_by_vertical_spacing(description_lines: list[TextLine], threshold: int) -> list[TextBlock]:
    """Split the description lines into blocks based on the vertical spacing between the text lines.

    Args:
        description_lines (list[TextLine]): The text lines to split into blocks.
        threshold (int): The maximum vertical distance between two lines to be considered part of the same block.

    Returns:
        list[TextBlock]: List of blocks.
    """
    # No good splitting by lines found, so create blocks by looking at vertical spacing instead
    blocks = []
    current_block_lines = []
    for line in description_lines:
        if len(current_block_lines) > 0:
            last_line = current_block_lines[-1]
            if (
                line.rect.y0 > last_line.rect.y1 + 5
                or (  # upper boundary of line is higher up than lower boundary plus 5 points of last line.
                    threshold and line.rect.y0 > last_line.rect.y1 and line.rect.y0 > last_line.rect.y0 + threshold
                )
            ):
                blocks.append(TextBlock(current_block_lines))
                current_block_lines = []

        current_block_lines.append(line)
    if len(current_block_lines):
        blocks.append(TextBlock(current_block_lines))
=======
    count_blocks_divided_by_line = len([block for block in blocks if block.is_terminated_by_line])
    if len(blocks) < min_block_count:
        # This case means that there are fewer blocks than the minimum number of blocks we expect.
        # In this case we redo all the blocks from scratch.
        blocks = _split_block_by_vertical_spacing(description_lines, threshold=threshold)

    elif count_blocks_divided_by_line < min_block_count:
        # In this case there blocks due to line segments. However, they are mostly due to small segments
        # on the lefthandside of the blocks. Minimum there are fewer blocks due to lines than min_block_count.
        # Often, these lefthandside lines are only used when space is tight. If space is not tight, those
        # indicators are dropped. That's why we have to consider vertical spacing as well.
        _blocks = []
        for block in blocks:
            _blocks.extend(_split_block_by_vertical_spacing(block.lines, threshold=threshold))
        blocks = _blocks
    blocks = [new_block for block in blocks for new_block in block.split_based_on_indentation()]
>>>>>>> c5cb69d6

    return blocks


def _create_blocks_by_separator(
    description_lines: list[TextLine],
    geometric_lines: list[Line],
    separator_condition: Callable,
    separator_params,
    set_terminated_by_line_flag: bool,
) -> list[TextBlock]:
    blocks = []
    current_block_lines = []
    for line in description_lines:
        if len(current_block_lines) > 0:
            last_line = current_block_lines[-1]
            if separator_condition(
                last_line, line, TextBlock(current_block_lines), geometric_lines, **separator_params
            ):
                blocks.append(TextBlock(current_block_lines, is_terminated_by_line=set_terminated_by_line_flag))
                current_block_lines = []
        current_block_lines.append(line)
    if len(current_block_lines):
        blocks.append(TextBlock(current_block_lines))
    return blocks


def _split_block_by_vertical_spacing(description_lines: list[TextLine], threshold: int) -> list[TextBlock]:
    """Split the description lines into blocks based on the vertical spacing between the text lines.

    Args:
        description_lines (list[TextLine]): The text lines to split into blocks.
        threshold (int): The maximum vertical distance between two lines to be considered part of the same block.

    Returns:
        list[TextBlock]: List of blocks.
    """
    # No good splitting by lines found, so create blocks by looking at vertical spacing instead
    blocks = []
    current_block_lines = []
    for line in description_lines:
        if len(current_block_lines) > 0:
            last_line = current_block_lines[-1]
            if (
                line.rect.y0 > last_line.rect.y1 + 5
                or (  # upper boundary of line is higher up than lower boundary plus 5 points of last line.
                    threshold and line.rect.y0 > last_line.rect.y1 and line.rect.y0 > last_line.rect.y0 + threshold
                )
            ):
                blocks.append(TextBlock(current_block_lines))
                current_block_lines = []

        current_block_lines.append(line)
    if len(current_block_lines):
        blocks.append(TextBlock(current_block_lines))

    return blocks


def _block_separated_by_line(
    last_line: TextLine, current_line: TextLine, block: TextBlock, geometric_lines: list[Line], threshold: float
) -> bool:
    """Check if a block is separated by a line.

    Args:
        last_line (TextLine): The previous line.
        current_line (TextLine): The current line.
        block (TextBlock): Current block.
        geometric_lines (list[Line]): The geometric lines detected in the pdf page.
        threshold (float): Percentage of the block width that needs to be covered by a line.

    Returns:
        bool: True if the block is separated by a line, False otherwise.
    """
    last_line_y_coordinate = (last_line.rect.y0 + last_line.rect.y1) / 2
    current_line_y_coordinate = (current_line.rect.y0 + current_line.rect.y1) / 2
    for line in geometric_lines:
        line_left_x = np.min([line.start.x, line.end.x])
        line_right_x = np.max([line.start.x, line.end.x])
        line_y_coordinate = (line.start.y + line.end.y) / 2

        is_line_long_enough = (
            np.min([block.rect.x1, line_right_x]) - np.max([block.rect.x0, line_left_x]) > threshold * block.rect.width
        )

        line_ends_block = last_line_y_coordinate < line_y_coordinate and line_y_coordinate < current_line_y_coordinate
        if is_line_long_enough and line_ends_block:
            return True
    return False


def _block_separated_by_lefthandside_line_segment(
    last_line: TextLine, current_line: TextLine, block: TextBlock, geometric_lines: list[Line], length_threshold: int
) -> bool:
    """Check if a block is separated by a line segment on the left side of the block.

    Args:
        last_line (TextLine): The previous line.
        current_line (TextLine): The current line.
        block (TextBlock): Current block.
        geometric_lines (list[Line]): The geometric lines detected in the pdf page.
        length_threshold (int): The minimum length of a line segment on the left side of a block to split it.

    Returns:
        bool: True if the block is separated by a line segment, False otherwise.
    """
    last_line_y_coordinate = (last_line.rect.y0 + last_line.rect.y1) / 2
    current_line_y_coordinate = (current_line.rect.y0 + current_line.rect.y1) / 2

    for line in geometric_lines:
        line_y_coordinate = (line.start.y + line.end.y) / 2

        line_cuts_lefthandside_of_block = line.start.x < block.rect.x0 and line.end.x > block.rect.x0
        is_line_long_enough = (
            np.abs(line.start.x - line.end.x) > length_threshold
        )  # for the block splitting, we only care about x-extension

        line_ends_block = last_line_y_coordinate < line_y_coordinate and line_y_coordinate < current_line_y_coordinate

        weak_condition = (
            (line.start.x - 5 < block.rect.x0 and line.end.x > block.rect.x0)
            and (np.abs(line.start.x - line.end.x) > length_threshold - 2)
            and (len(block.lines) > 1)
        )  # if block has at least three lines, we weaken the splitting condition.
        # It is three lines because the statement means that block.lines has at least two elements.
        # The third line is current_line
<<<<<<< HEAD
=======
        # The reason for the splitting is, that if we know that a block is long, the probability for
        # a missed splitting is higher. Therefore, we weaken the condition. The weakened condition
        # leads to an improved score as per 21.03.2024.
>>>>>>> c5cb69d6

        if line_ends_block and ((is_line_long_enough and line_cuts_lefthandside_of_block) or weak_condition):
            return True
    return False<|MERGE_RESOLUTION|>--- conflicted
+++ resolved
@@ -1,10 +1,6 @@
-<<<<<<< HEAD
 """This module contains functions to find the description (blocks) of a material in a pdf page."""
 
 from collections.abc import Callable
-=======
-from typing import Callable
->>>>>>> c5cb69d6
 
 import fitz
 import numpy as np
@@ -43,25 +39,17 @@
     left_line_length_threshold: float,
     target_layer_count: int = None,
 ) -> list[TextBlock]:
-<<<<<<< HEAD
     """Group the description lines into blocks.
 
     The grouping is done based on the presence of geometric lines, the indentation of lines
-=======
-    """Group the description lines into blocks based on the presence of geometric lines, the indentation of lines
->>>>>>> c5cb69d6
     and the vertical spacing between lines.
 
     Args:
         description_lines (list[TextLine]): The text lines to group into blocks.
         geometric_lines (list[Line]): The geometric lines detected in the pdf page.
         block_line_ratio (float): The relative part a line has to cross a block in order to induce a splitting.
-<<<<<<< HEAD
         left_line_length_threshold (float): The minimum length of a line segment on the left side
                                             of a block to split it.
-=======
-        left_line_length_threshold (float): The minimum length of a line segment on the left side of a block to split it.
->>>>>>> c5cb69d6
         target_layer_count (int, optional): Expected number of blocks. Defaults to None.
 
     Returns:
@@ -102,7 +90,6 @@
         if block.is_terminated_by_line:  # keep the line termination if it was there
             _blocks[-1].is_terminated_by_line = True
     blocks = _blocks
-<<<<<<< HEAD
 
     min_block_count = 3 if target_layer_count is None else 2 / 3 * target_layer_count
     # If we have only found one splitting line, then we fall back to considering vertical spacing, as it is more
@@ -152,11 +139,8 @@
     if len(current_block_lines):
         blocks.append(TextBlock(current_block_lines))
     return blocks
-=======
->>>>>>> c5cb69d6
-
-
-<<<<<<< HEAD
+
+
 def _split_block_by_vertical_spacing(description_lines: list[TextLine], threshold: int) -> list[TextBlock]:
     """Split the description lines into blocks based on the vertical spacing between the text lines.
 
@@ -185,79 +169,6 @@
         current_block_lines.append(line)
     if len(current_block_lines):
         blocks.append(TextBlock(current_block_lines))
-=======
-    count_blocks_divided_by_line = len([block for block in blocks if block.is_terminated_by_line])
-    if len(blocks) < min_block_count:
-        # This case means that there are fewer blocks than the minimum number of blocks we expect.
-        # In this case we redo all the blocks from scratch.
-        blocks = _split_block_by_vertical_spacing(description_lines, threshold=threshold)
-
-    elif count_blocks_divided_by_line < min_block_count:
-        # In this case there blocks due to line segments. However, they are mostly due to small segments
-        # on the lefthandside of the blocks. Minimum there are fewer blocks due to lines than min_block_count.
-        # Often, these lefthandside lines are only used when space is tight. If space is not tight, those
-        # indicators are dropped. That's why we have to consider vertical spacing as well.
-        _blocks = []
-        for block in blocks:
-            _blocks.extend(_split_block_by_vertical_spacing(block.lines, threshold=threshold))
-        blocks = _blocks
-    blocks = [new_block for block in blocks for new_block in block.split_based_on_indentation()]
->>>>>>> c5cb69d6
-
-    return blocks
-
-
-def _create_blocks_by_separator(
-    description_lines: list[TextLine],
-    geometric_lines: list[Line],
-    separator_condition: Callable,
-    separator_params,
-    set_terminated_by_line_flag: bool,
-) -> list[TextBlock]:
-    blocks = []
-    current_block_lines = []
-    for line in description_lines:
-        if len(current_block_lines) > 0:
-            last_line = current_block_lines[-1]
-            if separator_condition(
-                last_line, line, TextBlock(current_block_lines), geometric_lines, **separator_params
-            ):
-                blocks.append(TextBlock(current_block_lines, is_terminated_by_line=set_terminated_by_line_flag))
-                current_block_lines = []
-        current_block_lines.append(line)
-    if len(current_block_lines):
-        blocks.append(TextBlock(current_block_lines))
-    return blocks
-
-
-def _split_block_by_vertical_spacing(description_lines: list[TextLine], threshold: int) -> list[TextBlock]:
-    """Split the description lines into blocks based on the vertical spacing between the text lines.
-
-    Args:
-        description_lines (list[TextLine]): The text lines to split into blocks.
-        threshold (int): The maximum vertical distance between two lines to be considered part of the same block.
-
-    Returns:
-        list[TextBlock]: List of blocks.
-    """
-    # No good splitting by lines found, so create blocks by looking at vertical spacing instead
-    blocks = []
-    current_block_lines = []
-    for line in description_lines:
-        if len(current_block_lines) > 0:
-            last_line = current_block_lines[-1]
-            if (
-                line.rect.y0 > last_line.rect.y1 + 5
-                or (  # upper boundary of line is higher up than lower boundary plus 5 points of last line.
-                    threshold and line.rect.y0 > last_line.rect.y1 and line.rect.y0 > last_line.rect.y0 + threshold
-                )
-            ):
-                blocks.append(TextBlock(current_block_lines))
-                current_block_lines = []
-
-        current_block_lines.append(line)
-    if len(current_block_lines):
-        blocks.append(TextBlock(current_block_lines))
 
     return blocks
 
@@ -329,12 +240,9 @@
         )  # if block has at least three lines, we weaken the splitting condition.
         # It is three lines because the statement means that block.lines has at least two elements.
         # The third line is current_line
-<<<<<<< HEAD
-=======
         # The reason for the splitting is, that if we know that a block is long, the probability for
         # a missed splitting is higher. Therefore, we weaken the condition. The weakened condition
         # leads to an improved score as per 21.03.2024.
->>>>>>> c5cb69d6
 
         if line_ends_block and ((is_line_long_enough and line_cuts_lefthandside_of_block) or weak_condition):
             return True
