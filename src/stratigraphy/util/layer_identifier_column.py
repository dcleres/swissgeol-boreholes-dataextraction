--- conflicted
+++ resolved
@@ -5,13 +5,8 @@
 import fitz
 
 from stratigraphy.util.depthcolumn import LayerDepthColumnEntry
-<<<<<<< HEAD
 from stratigraphy.util.find_depth_columns import extract_layer_depth_interval_entries
 from stratigraphy.util.line import TextLine
-=======
-from stratigraphy.util.find_depth_columns import extract_layer_depth_interval
-from stratigraphy.util.line import TextWord
->>>>>>> ddf82d1f
 from stratigraphy.util.textblock import TextBlock
 
 
@@ -137,7 +132,9 @@
         depth_entries = []
         for line in block.lines:
             try:
-                layer_depth_entry = extract_layer_depth_interval(line.text, line.rect, require_start_of_string=False)
+                layer_depth_entry = extract_layer_depth_interval_entries(
+                    line.text, line.rect, require_start_of_string=False
+                )
                 # require_start_of_string = False because the depth interval may not always start at the beginning
                 # of the line e.g. "Remblais Heterogene: 0.00 - 0.5m"
                 if layer_depth_entry:
